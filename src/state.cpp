--- conflicted
+++ resolved
@@ -57,14 +57,8 @@
     secret = derive(secret, _secret_label, sender_bytes, _secret_size);
   }
 
-<<<<<<< HEAD
-  // Derive the key and nonce
-  auto key = derive(secret, _key_label, bytes(), _key_size);
-  auto nonce = derive(secret, _nonce_label, bytes(), _nonce_size);
-=======
   auto key = hkdf_expand_label(_suite, secret, _key_label, {}, _key_size);
   auto nonce = hkdf_expand_label(_suite, secret, _nonce_label, {}, _nonce_size);
->>>>>>> 63cda202
 
   return Generation{ generation, secret, key, nonce };
 }
