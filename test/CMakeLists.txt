include(GoogleTest)

set(GTEST_APP_NAME "${LIB_NAME}_gtest")
set(GTEST_SRC_PATH "${PROJECT_SOURCE_DIR}/test")
set(GTEST_RUN_PATH "${CMAKE_CURRENT_BINARY_DIR}/vectors")

<<<<<<< HEAD
=======
# Fetch and install GTest at configure time
# See https://github.com/google/googletest/blob/master/googletest/README.md
configure_file(GTest.cmake googletest-download/CMakeLists.txt)
execute_process(COMMAND ${CMAKE_COMMAND} -G "${CMAKE_GENERATOR}" .
  RESULT_VARIABLE GTEST_INSTALL_FAILURE
  WORKING_DIRECTORY ${CMAKE_CURRENT_BINARY_DIR}/googletest-download )
if(GTEST_INSTALL_FAILURE)
  message(FATAL_ERROR "CMake step for googletest failed: ${result}")
endif()
execute_process(COMMAND ${CMAKE_COMMAND} --build .
  RESULT_VARIABLE GTEST_BUILD_FAILIURE
  WORKING_DIRECTORY ${CMAKE_CURRENT_BINARY_DIR}/googletest-download )
if(GTEST_BUILD_FAILURE)
  message(FATAL_ERROR "Build step for googletest failed: ${result}")
endif()

add_subdirectory(${CMAKE_CURRENT_BINARY_DIR}/googletest-src
                 ${CMAKE_CURRENT_BINARY_DIR}/googletest-build
                 EXCLUDE_FROM_ALL)

# Add our tests
include_directories(${LIBRARY_INCLUDE_PATH})
include_directories(${LIBRARY_PRIVATE_INCLUDE_PATH})
include_directories(${GTEST_INCLUDE_DIR})

>>>>>>> 38f783d4
file(GLOB GTEST_SOURCE_FILES "${GTEST_SRC_PATH}/*.cpp")
set(GTEST_SOURCE_FILES ${GTEST_SOURCE_FILES} PARENT_SCOPE)

add_executable(${GTEST_APP_NAME} ${GTEST_SOURCE_FILES})
<<<<<<< HEAD
target_include_directories(${GTEST_APP_NAME} PRIVATE ${LIBRARY_INCLUDE_PATH}
                                             PRIVATE ${GTEST_INCLUDE_DIR}
                                             PRIVATE ${OPENSSL_INCLUDE_DIR})
=======
target_link_libraries(${GTEST_APP_NAME} gtest_main)
>>>>>>> 38f783d4
target_link_libraries(${GTEST_APP_NAME} ${OPENSSL_LIBRARIES})
target_link_libraries(${GTEST_APP_NAME} ${LIB_NAME})

gtest_discover_tests(${GTEST_APP_NAME}
                     WORKING_DIRECTORY ${GTEST_RUN_PATH})<|MERGE_RESOLUTION|>--- conflicted
+++ resolved
@@ -4,8 +4,6 @@
 set(GTEST_SRC_PATH "${PROJECT_SOURCE_DIR}/test")
 set(GTEST_RUN_PATH "${CMAKE_CURRENT_BINARY_DIR}/vectors")
 
-<<<<<<< HEAD
-=======
 # Fetch and install GTest at configure time
 # See https://github.com/google/googletest/blob/master/googletest/README.md
 configure_file(GTest.cmake googletest-download/CMakeLists.txt)
@@ -30,19 +28,13 @@
 include_directories(${LIBRARY_INCLUDE_PATH})
 include_directories(${LIBRARY_PRIVATE_INCLUDE_PATH})
 include_directories(${GTEST_INCLUDE_DIR})
+include_directories(${OPENSSL_INCLUDE_DIR})
 
->>>>>>> 38f783d4
 file(GLOB GTEST_SOURCE_FILES "${GTEST_SRC_PATH}/*.cpp")
 set(GTEST_SOURCE_FILES ${GTEST_SOURCE_FILES} PARENT_SCOPE)
 
 add_executable(${GTEST_APP_NAME} ${GTEST_SOURCE_FILES})
-<<<<<<< HEAD
-target_include_directories(${GTEST_APP_NAME} PRIVATE ${LIBRARY_INCLUDE_PATH}
-                                             PRIVATE ${GTEST_INCLUDE_DIR}
-                                             PRIVATE ${OPENSSL_INCLUDE_DIR})
-=======
 target_link_libraries(${GTEST_APP_NAME} gtest_main)
->>>>>>> 38f783d4
 target_link_libraries(${GTEST_APP_NAME} ${OPENSSL_LIBRARIES})
 target_link_libraries(${GTEST_APP_NAME} ${LIB_NAME})
 
